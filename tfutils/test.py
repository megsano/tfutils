--- conflicted
+++ resolved
@@ -87,91 +87,6 @@
             use_tpu=use_tpu
             )
 
-<<<<<<< HEAD
-    with tf.Graph().as_default(), tf.device(DEFAULT_HOST):
-
-        # create session
-        sess = tf.Session(
-                config=tf.ConfigProto(
-                    allow_soft_placement=True,
-                    log_device_placement=log_device_placement,
-                    ))
-
-        init_op_global = tf.global_variables_initializer()
-        sess.run(init_op_global)
-        init_op_local = tf.local_variables_initializer()
-        sess.run(init_op_local)
-        log.info('Initialized from scratch first')
-
-        # For convenience, use list of dicts instead of dict of lists
-        _params = [{key: value[i] for (key, value) in params.items()}
-                   for i in range(len(params['model_params']))]
-        _ttargs = [{key: value[i] for (key, value) in test_args.items()}
-                   for i in range(len(params['model_params']))]
-
-
-        # Build a graph for each distinct model.
-        for param, ttarg in zip(_params, _ttargs):
-            print(param['load_params'])
-            from_ckpt = param['load_params'].get('from_ckpt')
-            use_ckpt = (from_ckpt is not None)
-
-            if not 'cache_dir' in load_params:
-                temp_cache_dir = save_params.get('cache_dir', None)
-                load_params['cache_dir'] = temp_cache_dir
-                log.info('cache_dir not found in load_params, '\
-                        + 'using cache_dir ({}) from save_params'.format(
-                            temp_cache_dir))
-
-            ttarg['dbinterface'] = DBInterface(
-                    var_manager=None,
-                    params=param, 
-                    load_params=param['load_params'])
-            if not use_ckpt:
-                ttarg['dbinterface'].load_rec()
-                ld = ttarg['dbinterface'].load_data
-                assert ld is not None, "No load data found for query, aborting"
-                ld = ld[0]
-                # TODO: have option to reconstitute model_params entirely from
-                # saved object ("revivification")
-                param['model_params']['seed'] = ld['params']['model_params']['seed']
-                cfg_final = ld['params']['model_params']['cfg_final']
-            else:
-                cfg_final = param['model_params'].get('cfg_final', {})
-
-            ttarg['validation_targets'], var_manager \
-                    = get_valid_targets_dict(
-                        loss_params=None,
-                        cfg_final=cfg_final,
-                        **param)
-
-            param['load_params']['do_restore'] = True
-            param['model_params']['cfg_final'] = cfg_final
-
-            # Build database interface class, loading model 
-            ttarg['dbinterface'] = DBInterface(sess=sess,
-                                               params=param,
-                                               var_manager=var_manager,
-                                               load_params=param['load_params'],
-                                               save_params=param['save_params'])
-            ttarg['dbinterface'].initialize()
-
-            ttarg['save_intermediate_freq'] \
-                    = param['save_params'].get('save_intermediate_freq')
-
-        # Convert back to a dictionary of lists
-        params = {key: [param[key] for param in _params]
-                  for key in _params[0].keys()}
-        test_args = {key: [ttarg[key] for ttarg in _ttargs]
-                     for key in _ttargs[0].keys()}
-
-        if dont_run:
-            return test_args
-
-        res = test(sess, **test_args)
-        sess.close()
-        return res
-=======
     # do not need to create sess with estimator interface
     if use_estimator or use_tpu:
         return tpu_test_from_params(params, test_args, use_tpu=use_tpu)
@@ -225,7 +140,7 @@
                     param['model_params']['seed'] = ld['params']['model_params']['seed']
                     cfg_final = ld['params']['model_params']['cfg_final']
                 else:
-                    cfg_final = param['model_params'].get('cfg_final')
+                    cfg_final = param['model_params'].get('cfg_final', {})
 
                 ttarg['validation_targets'], var_manager \
                         = get_valid_targets_dict(
@@ -258,5 +173,4 @@
 
             res = test(sess, **test_args)
             sess.close()
-            return res
->>>>>>> 7ca13c8d
+            return res